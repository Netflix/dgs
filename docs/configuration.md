## Configuration

### Core Properties

| Name                              | Type     | Default                             | Description                                              |
| --------------------------------- | -------- | ----------------------------------- | -------------------------------------------------------- |
| dgs.graphql.path                  | String   | `"/graphql"`                        | Path to the endpoint that will serve GraphQL requests.   |
| dgs.graphql.introspection.enabled | Boolean  | `true`                              | Enables graphql introspection functionality.             |
| dgs.graphql.schema-json.enabled   | Boolean  | `true`                              | Enables schema-json endpoint functionality.              |
| dgs.graphql.schema-json.path      | String   | `"/schema.json"`                    | Path to the schema-json endpoint without trailing slash. |
| dgs.graphql.schema-locations      | [String] | `"classpath*:schema/**/*.graphql*"` | Location of the GraphQL schema files.                    |
| dgs.graphql.graphiql.enabled      | Boolean  | `true`                              | Enables GraphiQL functionality.                          |
| dgs.graphql.graphiql.path         | String   | `"/graphiql"`                       | Path to the GraphiQL endpoint without trailing slash.    |

#### Example: Configure the location of the GraphQL Schema Files

You can configure the location of your GraphQL schema files via the `dgs.graphql.schema-locations` property.
By default it will attempt to load them from the `schema` directory via the _Classpath_, i.e. using `classpath*:schema/**/*.graphql*`.
Let's go through an example, let's say you want to change the directory from being `schema` to `graphql-schemas`,
you would define your configuration as follows:

```yaml
dgs:
  graphql:
    schema-locations:
      - classpath*:graphql-schemas/**/*.graphql*
```

Now, if you want to add additional locations to look for the GraphQL Schema files you an add them to the list.
For example, let's say we want to also look into your `graphql-experimental-schemas`:

```yaml
dgs:
  graphql:
    schema-locations:
      - classpath*:graphql-schemas/**/*.graphql*
      - classpath*:graphql-experimental-schemas/**/*.graphql*
```

### DGS Extended Scalars: graphql-dgs-extended-scalars

| Name                                              | Type    | Default | Description                                                                                                                                                         |
| ------------------------------------------------- | ------- | ------- | ------------------------------------------------------------------------------------------------------------------------------------------------------------------- |
| dgs.graphql.extensions.scalars.enabled            | Boolean | `true`  | Registered the Scalar Extensions available in [graphql-java-extended-scalars](https://github.com/graphql-java/graphql-java-extended-scalars) for the DGS Framework. |
| dgs.graphql.extensions.scalars.chars.enabled      | Boolean | `true`  | Will register the Char scalar extension.                                                                                                                            |
| dgs.graphql.extensions.scalars.numbers.enabled    | Boolean | `true`  | Will register all numeric scalar extensions such as PositiveInt, NegativeInt, etc.                                                                                  |
| dgs.graphql.extensions.scalars.objects.enabled    | Boolean | `true`  | Will register the Object, Json, Url, and Locale scalar extensions.                                                                                                  |
<<<<<<< HEAD
| dgs.graphql.extensions.scalars.time-dates.enabled | Boolean | `true`  | Will register the DateTime, Date, Time and LocalTime scalar extensions.                                                                                                       |
=======
| dgs.graphql.extensions.scalars.time-dates.enabled | Boolean | `true`  | Will register the DateTime, Date, and Time scalar extensions.                                                                                                       |
| dgs.graphql.extensions.scalars.ids.enabled        | Boolean | `true`  | Will register the UUID scalar extension.                                                                                                                            |

>>>>>>> 59e07458

### DGS Extended Validation: graphql-dgs-extended-validation

| Name                                      | Type    | Default | Description                                                                                                                                                                                    |
| ----------------------------------------- | ------- | ------- | ---------------------------------------------------------------------------------------------------------------------------------------------------------------------------------------------- |
| dgs.graphql.extensions.validation.enabled | Boolean | `true`  | Registered the Validation Schema Directive Extensions available in [graphql-java-extended-validation](https://github.com/graphql-java/graphql-java-extended-validation) for the DGS Framework. |

### DGS Metrics: graphql-dgs-spring-boot-micrometer

| Name                                                               | Type     | Default | Description                                                                                                                     |
| ------------------------------------------------------------------ | -------- | ------- | ------------------------------------------------------------------------------------------------------------------------------- |
| management.metrics.dgs-graphql.enabled                             | Boolean  | `true`  | Enables DGS' GraphQL metrics, via micrometer.                                                                                   |
| management.metrics.dgs-graphql.instrumentation.enabled             | Boolean  | `true`  | Enables DGS' GraphQL's base instrumentation; emits `gql.query`, `gql.resolver`, and `gql.error` meters.                         |
| management.metrics.dgs-graphql.data-loader-instrumentation.enabled | Boolean  | `true`  | Enables DGS' instrumentation for DataLoader; emits `gql.dataLoader` meters.                                                     |
| management.metrics.dgs-graphql.tag-customizers.outcome.enabled     | Boolean  | `true`  | Enables DGS' GraphQL Outcome tag customizer. This adds an OUTCOME tag that is ether SUCCESS or ERROR to the emitted gql meters. |
| management.metrics.dgs-graphql.query-signature.enabled             | Boolean  | `true`  | Enables DGS' `QuerySignatureRepository`; if available metrics will be tagged with the `gql.query.sig.hash`.                     |
| management.metrics.dgs-graphql.query-signature.caching.enabled     | Boolean  | `true`  | Enables DGS' `QuerySignature` caching; if set to false the signature will always be calculated on each request.                 |
| management.metrics.dgs-graphql.tags.limiter.limit                  | Integer  | 100     | The limit that will apply for this tag. The interpretation of this limit depends on the cardinality limiter itself.             |
| management.metrics.dgs-graphql.autotime.percentiles                | [Double] | []      | DGS Micrometer Timers percentiles, e.g. `[0.95, 0.99, 0.50]`. [^1]                                                              |
| management.metrics.dgs-graphql.autotime.percentiles-histogram      | Boolean  | `false` | Enables publishing percentile histograms for the DGS Micrometer Timers. [^1]                                                    |

!!!hint
    You can configure percentiles, and enable percentile histograms, directly via the per-meter customizations available
    out of the box in Spring Boot. For example, to enable percentile histograms for all `gql.*` meters you can
    set the following property:

    ```
    management.metrics.distribution.percentiles-histogram.gql=true
    ```

    For more information please refer to [Spring Boot's Per Meter Properties].

[^1]: [Spring Boot's Per Meter Properties] can be used to configure percentiles, and histograms, out of the box.

[Spring Boot's Per Meter Properties]: https://docs.spring.io/spring-boot/docs/current/reference/htmlsingle/#actuator.metrics.customizing.per-meter-properties<|MERGE_RESOLUTION|>--- conflicted
+++ resolved
@@ -45,13 +45,9 @@
 | dgs.graphql.extensions.scalars.chars.enabled      | Boolean | `true`  | Will register the Char scalar extension.                                                                                                                            |
 | dgs.graphql.extensions.scalars.numbers.enabled    | Boolean | `true`  | Will register all numeric scalar extensions such as PositiveInt, NegativeInt, etc.                                                                                  |
 | dgs.graphql.extensions.scalars.objects.enabled    | Boolean | `true`  | Will register the Object, Json, Url, and Locale scalar extensions.                                                                                                  |
-<<<<<<< HEAD
 | dgs.graphql.extensions.scalars.time-dates.enabled | Boolean | `true`  | Will register the DateTime, Date, Time and LocalTime scalar extensions.                                                                                                       |
-=======
-| dgs.graphql.extensions.scalars.time-dates.enabled | Boolean | `true`  | Will register the DateTime, Date, and Time scalar extensions.                                                                                                       |
 | dgs.graphql.extensions.scalars.ids.enabled        | Boolean | `true`  | Will register the UUID scalar extension.                                                                                                                            |
 
->>>>>>> 59e07458
 
 ### DGS Extended Validation: graphql-dgs-extended-validation
 
