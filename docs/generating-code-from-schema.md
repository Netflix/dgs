--- conflicted
+++ resolved
@@ -246,30 +246,20 @@
 
 ### Generating classes with Custom Annotations
 This feature provides the ability to support any custom annotation on the generated POJOs using the @annotate directive in graphQL.
-<<<<<<< HEAD
 The `@annotate` directive can be placed on type, input or fields in the graphQL. This feature is turned off by default and can be enabled by setting generateCustomAnnotation to true in build.gradle.
-=======
-The @annotate directive can be placed on type, input or fields in the graphQL. This feature is turned off by default and can be enabled by setting generateCustomAnnotation to true in build.gradle.
->>>>>>> 354307da
+
 ```groovy
 generateJava {
     ...
     generateCustomAnnotations = true
 }
 ```
-<<<<<<< HEAD
 @annotate contains 4 fields:
 
 * name - Mandatory field. Name of the annotation. Eg: ValidPerson. You can have the package along with the annotation name. eg: `com.test.ValidPerson`. The package value given with the annotation name takes precedence over the mapped package in build.gradle.
 * type - Optional field. This variable is used to map the annotation package in build.gradle. The package if given with annotation name will take precedence over this value. But if neither are given an empty string is used.
 * inputs - Optional field. Contains the inputs to the annotation in key-value pairs. Eg: `inputs: {types: [HUSBAND, WIFE]}`. Inputs can be of types: String, int, float, enums, list, map etc.
 * target - Optional field. Refers to the site targets for the annotations. Refer to [use target site doc](https://kotlinlang.org/docs/annotations.html#annotation-use-site-targets) for the target site available values.
-=======
-@annotate contains 3 fields:
-* name - Mandatory field. Name of the annotation. Eg: ValidPerson. You can have the package along with the annotation name. eg: com.test.ValidPerson. The package value given with the annotation name takes precedence over the mapped package in build.gradle.
-* type - Optional field. This variable is used to map the annotation package in build.gradle. The package if given with annotation name will take precedence over this value. But if neither are given an empty string is used.
-* inputs - Optional field. Contains the inputs to the annotation in key-value pairs. Eg: inputs: {types: [HUSBAND, WIFE]}
->>>>>>> 354307da
 
 @annotate definition in the graphQL:
 ```
@@ -278,16 +268,10 @@
     name: String!
     type: String
     inputs: JSON
-<<<<<<< HEAD
     target: String
 ) repeatable on OBJECT | FIELD_DEFINITION | INPUT_OBJECT | INPUT_FIELD_DEFINITION
 ```
 Custom annotations specified in the schema will require corresponding implementations by the resolvers to avoid runtime errors.
-=======
-) repeatable on OBJECT | FIELD_DEFINITION | INPUT_OBJECT | INPUT_FIELD_DEFINITION
-```
-Custom annotations specified in the schema will require corresponding Java implementations to be implemented by the user in their project.
->>>>>>> 354307da
 Some examples:
 ```
 type Person @annotate(name: "ValidPerson", type: "validator", inputs: {types: [HUSBAND, WIFE]}) {
@@ -304,11 +288,7 @@
     includeEnumImports = ["ValidPerson": ["types": "com.enums"]]
 }
 ```
-<<<<<<< HEAD
 Generated POJO in Java. **Please note that this feature is also available in Kotlin.**
-=======
-Generated POJO in Java. Please note that this feature is also available in Kotlin.
->>>>>>> 354307da
 ```
 package com.netflix.graphql.dgs.codegen.tests.generated.types;
 
@@ -375,7 +355,6 @@
 }
 ```
 
-<<<<<<< HEAD
 Example with target site:
 ```
 type Person @deprecated(reason: "This is going bye bye") @annotate(name: "ValidPerson", type: "validator", inputs: {types: [HUSBAND, WIFE]}) {
@@ -441,8 +420,6 @@
 }
 ```
 
-=======
->>>>>>> 354307da
 # Configuring code generation
 
 Code generation has many configuration switches.
